{
  "name": "@medusajs/inventory",
  "version": "1.0.8",
  "description": "Inventory Module for Medusa",
  "main": "dist/index.js",
  "repository": {
    "type": "git",
    "url": "https://github.com/medusajs/medusa",
    "directory": "packages/inventory"
  },
  "publishConfig": {
    "access": "public"
  },
  "files": [
    "dist"
  ],
  "author": "Medusa",
  "license": "MIT",
  "devDependencies": {
    "@medusajs/medusa": "*",
    "cross-env": "^5.2.1",
    "jest": "^25.5.4",
    "ts-jest": "^25.5.1",
    "typeorm": "^0.3.11",
    "typescript": "^4.4.4"
  },
  "dependencies": {
    "@medusajs/modules-sdk": "*"
  },
  "scripts": {
    "watch": "tsc --build --watch",
    "prepare": "cross-env NODE_ENV=production yarn run build",
    "build": "tsc --build",
    "test": "jest --passWithNoTests",
    "test:unit": "jest --passWithNoTests"
  },
  "peerDependencies": {
<<<<<<< HEAD
    "@medusajs/medusa": "1.7.10",
    "typeorm": "^0.3.11"
=======
    "@medusajs/medusa": "1.7.11",
    "medusa-interfaces": "1.3.6"
  },
  "dependencies": {
    "typeorm": "^0.2.31"
>>>>>>> 2507af68
  }
}<|MERGE_RESOLUTION|>--- conflicted
+++ resolved
@@ -35,15 +35,7 @@
     "test:unit": "jest --passWithNoTests"
   },
   "peerDependencies": {
-<<<<<<< HEAD
-    "@medusajs/medusa": "1.7.10",
+    "@medusajs/medusa": "1.7.11",
     "typeorm": "^0.3.11"
-=======
-    "@medusajs/medusa": "1.7.11",
-    "medusa-interfaces": "1.3.6"
-  },
-  "dependencies": {
-    "typeorm": "^0.2.31"
->>>>>>> 2507af68
   }
 }