--- conflicted
+++ resolved
@@ -1,14 +1,8 @@
-<<<<<<< HEAD
 import stream from "stream"
 import aws from "aws-sdk"
 import fs from "fs"
 import { AbstractFileService } from "@medusajs/medusa"
 import { MedusaError } from "medusa-core-utils"
-=======
-import { AbstractFileService } from '@medusajs/medusa'
-import aws from "aws-sdk"
-import fs from "fs"
->>>>>>> 2a32609b
 
 class MinioService extends AbstractFileService {
   constructor({}, options) {
