--- conflicted
+++ resolved
@@ -36,23 +36,15 @@
     | FindOperator<string[]>
 }
 
-<<<<<<< HEAD
 export type ExtendedFindConfig<
   TEntity,
   TWhereKeys = TEntity
-> = FindConfig<TEntity> & {
-  where: Partial<Writable<TWhereKeys>>
-  withDeleted?: boolean
-  relations?: string[]
-}
-=======
-export type ExtendedFindConfig<TEntity> = FindConfig<TEntity> &
+> = FindConfig<TEntity> &
   (FindOneOptions<TEntity> | FindManyOptions<TEntity>) & {
-    where: Partial<Writable<TEntity>>
+    where: Partial<Writable<TWhereKeys>>
     withDeleted?: boolean
     relations?: string[]
   }
->>>>>>> aca90a47
 
 export type Selector<TEntity> = {
   [key in keyof TEntity]?:
