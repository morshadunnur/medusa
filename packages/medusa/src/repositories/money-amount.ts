--- conflicted
+++ resolved
@@ -120,11 +120,7 @@
     region_id?: string,
     currency_code?: string,
     customer_id?: string,
-<<<<<<< HEAD
-    includeDiscountPrices?: boolean
-=======
     include_discount_prices?: boolean
->>>>>>> dfa3502e
   ): Promise<[MoneyAmount[], number]> {
     const date = new Date()
 
@@ -157,11 +153,7 @@
             .orWhere({ currency_code: currency_code })
         )
       )
-<<<<<<< HEAD
-    } else if (!customer_id && !includeDiscountPrices) {
-=======
     } else if (!customer_id && !include_discount_prices) {
->>>>>>> dfa3502e
       qb.andWhere("price_list IS null")
     }
 
