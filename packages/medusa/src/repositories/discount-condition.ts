import {
  DeleteResult,
  EntityRepository,
  EntityTarget,
  In,
  Not,
  Repository,
} from "typeorm"
import {
  DiscountCondition,
  DiscountConditionOperator,
  DiscountConditionType,
} from "../models/discount-condition"
import { DiscountConditionCustomerGroup } from "../models/discount-condition-customer-group"
import { DiscountConditionProduct } from "../models/discount-condition-product"
import { DiscountConditionProductCollection } from "../models/discount-condition-product-collection"
import { DiscountConditionProductTag } from "../models/discount-condition-product-tag"
import { DiscountConditionProductType } from "../models/discount-condition-product-type"

enum DiscountConditionJoinTableForeignKey {
  PRODUCT_ID = "product_id",
  PRODUCT_TYPE_ID = "product_type_id",
  PRODUCT_COLLECTION_ID = "product_collection_id",
  PRODUCT_TAG_ID = "product_tag_id",
  CUSTOMER_GROUP_ID = "customer_group_id",
}

type DiscountConditionResourceType = EntityTarget<
  | DiscountConditionProduct
  | DiscountConditionProductType
  | DiscountConditionProductCollection
  | DiscountConditionProductTag
  | DiscountConditionCustomerGroup
>

@EntityRepository(DiscountCondition)
export class DiscountConditionRepository extends Repository<DiscountCondition> {
  getJoinTableResourceIdentifiers(type: string): {
    joinTable: string
    resourceKey: string
    joinTableForeignKey: DiscountConditionJoinTableForeignKey
    conditionTable: DiscountConditionResourceType
<<<<<<< HEAD
=======
    joinTableKey: string
>>>>>>> c44fd900
  } {
    let conditionTable: DiscountConditionResourceType = DiscountConditionProduct

    let joinTable = "product"
    let joinTableForeignKey: DiscountConditionJoinTableForeignKey =
      DiscountConditionJoinTableForeignKey.PRODUCT_ID
<<<<<<< HEAD
=======
    let joinTableKey = "id"
>>>>>>> c44fd900

    // On the joined table (e.g. `product`), what key should be match on
    // (e.g `type_id` for product types and `id` for products)
    let resourceKey

    switch (type) {
      case DiscountConditionType.PRODUCTS: {
        resourceKey = "id"
        joinTableForeignKey = DiscountConditionJoinTableForeignKey.PRODUCT_ID
        joinTable = "product"

        conditionTable = DiscountConditionProduct
        break
      }
      case DiscountConditionType.PRODUCT_TYPES: {
        resourceKey = "type_id"
        joinTableForeignKey =
          DiscountConditionJoinTableForeignKey.PRODUCT_TYPE_ID
        joinTable = "product"

        conditionTable = DiscountConditionProductType
        break
      }
      case DiscountConditionType.PRODUCT_COLLECTIONS: {
        resourceKey = "collection_id"
        joinTableForeignKey =
          DiscountConditionJoinTableForeignKey.PRODUCT_COLLECTION_ID
        joinTable = "product"

        conditionTable = DiscountConditionProductCollection
        break
      }
      case DiscountConditionType.PRODUCT_TAGS: {
<<<<<<< HEAD
=======
        joinTableKey = "product_id"
>>>>>>> c44fd900
        resourceKey = "product_tag_id"
        joinTableForeignKey =
          DiscountConditionJoinTableForeignKey.PRODUCT_TAG_ID
        joinTable = "product_tags"

        conditionTable = DiscountConditionProductTag
        break
      }
      case DiscountConditionType.CUSTOMER_GROUPS: {
<<<<<<< HEAD
=======
        joinTableKey = "customer_id"
>>>>>>> c44fd900
        resourceKey = "customer_id"
        joinTable = "customer_group_customers"
        joinTableForeignKey =
          DiscountConditionJoinTableForeignKey.CUSTOMER_GROUP_ID

        conditionTable = DiscountConditionCustomerGroup
        break
      }
      default:
        break
    }

    return {
      joinTable,
<<<<<<< HEAD
=======
      joinTableKey,
>>>>>>> c44fd900
      resourceKey,
      joinTableForeignKey,
      conditionTable,
    }
  }

  async removeConditionResources(
    id: string,
    type: DiscountConditionType,
    resourceIds: string[]
  ): Promise<DeleteResult | void> {
    const { conditionTable, joinTableForeignKey } =
      this.getJoinTableResourceIdentifiers(type)

    if (!conditionTable || !joinTableForeignKey) {
      return Promise.resolve()
    }

    return await this.createQueryBuilder()
      .delete()
      .from(conditionTable)
      .where({ condition_id: id, [joinTableForeignKey]: In(resourceIds) })
      .execute()
  }

  async addConditionResources(
    conditionId: string,
    resourceIds: string[],
    type: DiscountConditionType,
    overrideExisting = false
  ): Promise<
    (
      | DiscountConditionProduct
      | DiscountConditionProductType
      | DiscountConditionProductCollection
      | DiscountConditionProductTag
      | DiscountConditionCustomerGroup
    )[]
  > {
    let toInsert: { condition_id: string; [x: string]: string }[] | [] = []

    const { conditionTable, joinTableForeignKey } =
      this.getJoinTableResourceIdentifiers(type)

    if (!conditionTable || !joinTableForeignKey) {
      return Promise.resolve([])
    }

    toInsert = resourceIds.map((pId) => ({
      condition_id: conditionId,
      [joinTableForeignKey]: pId,
    }))

    const insertResult = await this.createQueryBuilder()
      .insert()
      .orIgnore(true)
      .into(conditionTable)
      .values(toInsert)
      .execute()

    if (overrideExisting) {
      await this.createQueryBuilder()
        .delete()
        .from(conditionTable)
        .where({
          condition_id: conditionId,
          [joinTableForeignKey]: Not(In(resourceIds)),
        })
        .execute()
    }

    return await this.manager
      .createQueryBuilder(conditionTable, "discon")
      .select()
      .where(insertResult.identifiers)
      .getMany()
  }

<<<<<<< HEAD
  async queryProductConditionTable({
    type,
    condId,
    productId,
  }): Promise<number> {
    const { conditionTable, joinTable, joinTableForeignKey, resourceKey } =
      this.getJoinTableResourceIdentifiers(type)

    let productKey = "id"

    if (type === DiscountConditionType.PRODUCT_TAGS) {
      productKey = "product_id"
    }
=======
  async queryConditionTable({ type, condId, resourceId }): Promise<number> {
    const {
      conditionTable,
      joinTable,
      joinTableForeignKey,
      resourceKey,
      joinTableKey,
    } = this.getJoinTableResourceIdentifiers(type)
>>>>>>> c44fd900

    return await this.manager
      .createQueryBuilder(conditionTable, "dc")
      .innerJoin(
        joinTable,
        "resource",
<<<<<<< HEAD
        `dc.${joinTableForeignKey} = resource.${resourceKey} and resource.${productKey} = :productId `,
        {
          productId,
=======
        `dc.${joinTableForeignKey} = resource.${resourceKey} and resource.${joinTableKey} = :resourceId `,
        {
          resourceId,
>>>>>>> c44fd900
        }
      )
      .where(`dc.condition_id = :conditionId`, {
        conditionId: condId,
      })
      .getCount()
  }

  async isValidForProduct(
    discountRuleId: string,
    productId: string
  ): Promise<boolean> {
    const discountConditions = await this.createQueryBuilder("discon")
      .select(["discon.id", "discon.type", "discon.operator"])
      .where("discon.discount_rule_id = :discountRuleId", {
        discountRuleId,
      })
      .getMany()

    // in case of no discount conditions, we assume that the discount
    // is valid for all
    if (!discountConditions.length) {
      return true
    }

    // retrieve all conditions for each type where condition type id is in jointable (products, product_types, product_collections, product_tags)
    // "E.g. for a given product condition, give me all products affected by it"
    // for each of these types, we check:
    //    if condition operation is `in` and the query for conditions defined for the given type is empty, the discount is invalid
    //    if condition operation is `not_in` and the query for conditions defined for the given type is not empty, the discount is invalid
    for (const condition of discountConditions) {
<<<<<<< HEAD
      const numConditions = await this.queryProductConditionTable({
        type: condition.type,
        condId: condition.id,
        productId,
=======
      const numConditions = await this.queryConditionTable({
        type: condition.type,
        condId: condition.id,
        resourceId: productId,
>>>>>>> c44fd900
      })

      if (
        condition.operator === DiscountConditionOperator.IN &&
        numConditions === 0
      ) {
        return false
      }

      if (
        condition.operator === DiscountConditionOperator.NOT_IN &&
        numConditions > 0
      ) {
        return false
      }
    }

    return true
  }
}<|MERGE_RESOLUTION|>--- conflicted
+++ resolved
@@ -40,20 +40,14 @@
     resourceKey: string
     joinTableForeignKey: DiscountConditionJoinTableForeignKey
     conditionTable: DiscountConditionResourceType
-<<<<<<< HEAD
-=======
     joinTableKey: string
->>>>>>> c44fd900
   } {
     let conditionTable: DiscountConditionResourceType = DiscountConditionProduct
 
     let joinTable = "product"
     let joinTableForeignKey: DiscountConditionJoinTableForeignKey =
       DiscountConditionJoinTableForeignKey.PRODUCT_ID
-<<<<<<< HEAD
-=======
     let joinTableKey = "id"
->>>>>>> c44fd900
 
     // On the joined table (e.g. `product`), what key should be match on
     // (e.g `type_id` for product types and `id` for products)
@@ -87,10 +81,7 @@
         break
       }
       case DiscountConditionType.PRODUCT_TAGS: {
-<<<<<<< HEAD
-=======
         joinTableKey = "product_id"
->>>>>>> c44fd900
         resourceKey = "product_tag_id"
         joinTableForeignKey =
           DiscountConditionJoinTableForeignKey.PRODUCT_TAG_ID
@@ -100,10 +91,7 @@
         break
       }
       case DiscountConditionType.CUSTOMER_GROUPS: {
-<<<<<<< HEAD
-=======
         joinTableKey = "customer_id"
->>>>>>> c44fd900
         resourceKey = "customer_id"
         joinTable = "customer_group_customers"
         joinTableForeignKey =
@@ -118,10 +106,7 @@
 
     return {
       joinTable,
-<<<<<<< HEAD
-=======
       joinTableKey,
->>>>>>> c44fd900
       resourceKey,
       joinTableForeignKey,
       conditionTable,
@@ -200,21 +185,6 @@
       .getMany()
   }
 
-<<<<<<< HEAD
-  async queryProductConditionTable({
-    type,
-    condId,
-    productId,
-  }): Promise<number> {
-    const { conditionTable, joinTable, joinTableForeignKey, resourceKey } =
-      this.getJoinTableResourceIdentifiers(type)
-
-    let productKey = "id"
-
-    if (type === DiscountConditionType.PRODUCT_TAGS) {
-      productKey = "product_id"
-    }
-=======
   async queryConditionTable({ type, condId, resourceId }): Promise<number> {
     const {
       conditionTable,
@@ -223,22 +193,15 @@
       resourceKey,
       joinTableKey,
     } = this.getJoinTableResourceIdentifiers(type)
->>>>>>> c44fd900
 
     return await this.manager
       .createQueryBuilder(conditionTable, "dc")
       .innerJoin(
         joinTable,
         "resource",
-<<<<<<< HEAD
-        `dc.${joinTableForeignKey} = resource.${resourceKey} and resource.${productKey} = :productId `,
-        {
-          productId,
-=======
         `dc.${joinTableForeignKey} = resource.${resourceKey} and resource.${joinTableKey} = :resourceId `,
         {
           resourceId,
->>>>>>> c44fd900
         }
       )
       .where(`dc.condition_id = :conditionId`, {
@@ -270,17 +233,10 @@
     //    if condition operation is `in` and the query for conditions defined for the given type is empty, the discount is invalid
     //    if condition operation is `not_in` and the query for conditions defined for the given type is not empty, the discount is invalid
     for (const condition of discountConditions) {
-<<<<<<< HEAD
-      const numConditions = await this.queryProductConditionTable({
-        type: condition.type,
-        condId: condition.id,
-        productId,
-=======
       const numConditions = await this.queryConditionTable({
         type: condition.type,
         condId: condition.id,
         resourceId: productId,
->>>>>>> c44fd900
       })
 
       if (
