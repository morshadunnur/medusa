import { Router } from "express"
import cors from "cors"

import middlewares from "../../middlewares"
import authRoutes from "./auth"
import productRoutes from "./products"
import userRoutes from "./users"
import regionRoutes from "./regions"
import shippingOptionRoutes from "./shipping-options"
import shippingProfileRoutes from "./shipping-profiles"
import discountRoutes from "./discounts"
import giftCardRoutes from "./gift-cards"
import orderRoutes from "./orders"
import storeRoutes from "./store"
import uploadRoutes from "./uploads"
import customerRoutes from "./customers"
import appRoutes from "./apps"
import swapRoutes from "./swaps"
import returnRoutes from "./returns"
import variantRoutes from "./variants"
<<<<<<< HEAD
import draftOrderRoutes from "./draft-orders"
=======
import collectionRoutes from "./collections"
import notificationRoutes from "./notifications"
>>>>>>> f689a039

const route = Router()

export default (app, container, config) => {
  app.use("/admin", route)

  const adminCors = config.admin_cors || ""
  route.use(
    cors({
      origin: adminCors.split(","),
      credentials: true,
    })
  )

  // Unauthenticated routes
  authRoutes(route)

  const middlewareService = container.resolve("middlewareService")
  // Calls all middleware that has been registered to run before authentication.
  middlewareService.usePreAuthentication(app)

  // Authenticated routes
  route.use(middlewares.authenticate())

  // Calls all middleware that has been registered to run after authentication.
  middlewareService.usePostAuthentication(app)

  appRoutes(route)
  productRoutes(route)
  userRoutes(route)
  regionRoutes(route)
  shippingOptionRoutes(route)
  shippingProfileRoutes(route)
  discountRoutes(route)
  giftCardRoutes(route)
  orderRoutes(route)
  storeRoutes(route)
  uploadRoutes(route)
  customerRoutes(route)
  swapRoutes(route)
  returnRoutes(route)
  variantRoutes(route)
<<<<<<< HEAD
  draftOrderRoutes(route)
=======
  collectionRoutes(route)
  notificationRoutes(route)
>>>>>>> f689a039

  return app
}<|MERGE_RESOLUTION|>--- conflicted
+++ resolved
@@ -18,12 +18,9 @@
 import swapRoutes from "./swaps"
 import returnRoutes from "./returns"
 import variantRoutes from "./variants"
-<<<<<<< HEAD
 import draftOrderRoutes from "./draft-orders"
-=======
 import collectionRoutes from "./collections"
 import notificationRoutes from "./notifications"
->>>>>>> f689a039
 
 const route = Router()
 
@@ -66,12 +63,9 @@
   swapRoutes(route)
   returnRoutes(route)
   variantRoutes(route)
-<<<<<<< HEAD
   draftOrderRoutes(route)
-=======
   collectionRoutes(route)
   notificationRoutes(route)
->>>>>>> f689a039
 
   return app
 }