--- conflicted
+++ resolved
@@ -24,16 +24,15 @@
     "/:id",
     middlewares.wrap(require("./delete-customer-group").default)
   )
-<<<<<<< HEAD
 
   route.get(
     "/:id/customers",
     middlewares.wrap(require("./get-customer-group-customers").default)
-=======
+  )
+
   route.post(
     "/:id",
     middlewares.wrap(require("./update-customer-group").default)
->>>>>>> 8e7de6dd
   )
 
   return app
