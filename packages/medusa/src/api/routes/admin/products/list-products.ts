import { Type } from "class-transformer"
import {
  IsArray,
  IsBoolean,
  IsEnum,
  IsNumber,
  IsOptional,
  IsString,
  ValidateNested,
} from "class-validator"
import { omit } from "lodash"
<<<<<<< HEAD
=======

import { Product } from "../../../../models/product"
>>>>>>> fb33dbac
import { DateComparisonOperator } from "../../../../types/common"
import {
  allowedAdminProductFields,
  defaultAdminProductFields,
  defaultAdminProductRelations,
} from "."
import listAndCount from "../../../../controllers/products/admin-list-products"
import { validator } from "../../../../utils/validator"

/**
 * @oas [get] /products
 * operationId: "GetProducts"
 * summary: "List Product"
 * description: "Retrieves a list of Product"
 * x-authenticated: true
 * parameters:
 *   - (query) q {string} Query used for searching products.
 *   - (query) id {string} Id of the product to search for.
 *   - (query) status {string[]} Status to search for.
 *   - (query) collection_id {string[]} Collection ids to search for.
 *   - (query) tags {string[]} Tags to search for.
 *   - (query) title {string} to search for.
 *   - (query) description {string} to search for.
 *   - (query) handle {string} to search for.
 *   - (query) is_giftcard {string} Search for giftcards using is_giftcard=true.
 *   - (query) type {string} to search for.
 *   - (query) order {string} to retrieve products in.
 *   - (query) deleted_at {DateComparisonOperator} Date comparison for when resulting products was deleted, i.e. less than, greater than etc.
 *   - (query) created_at {DateComparisonOperator} Date comparison for when resulting products was created, i.e. less than, greater than etc.
 *   - (query) updated_at {DateComparisonOperator} Date comparison for when resulting products was updated, i.e. less than, greater than etc.
 *   - (query) offset {string} How many products to skip in the result.
 *   - (query) limit {string} Limit the number of products returned.
 *   - (query) expand {string} (Comma separated) Which fields should be expanded in each product of the result.
 *   - (query) fields {string} (Comma separated) Which fields should be included in each product of the result.
 * tags:
 *   - Product
 * responses:
 *   200:
 *     description: OK
 *     content:
 *       application/json:
 *         schema:
 *           properties:
 *             count:
 *               description: The number of Products.
 *               type: integer
 *             offset:
 *               description: The offset of the Product query.
 *               type: integer
 *             limit:
 *               description: The limit of the Product query.
 *               type: integer
 *             products:
 *               type: array
 *               items:
 *                 $ref: "#/components/schemas/product"
 */
export default async (req, res) => {
  const validatedParams = await validator(AdminGetProductsParams, req.query)

  const filterableFields = omit(validatedParams, [
    "limit",
    "offset",
    "expand",
    "fields",
    "order",
  ])

  const result = await listAndCount(
    req.scope,
    filterableFields,
    {},
    {
      limit: validatedParams.limit ?? 50,
      offset: validatedParams.offset ?? 0,
      expand: validatedParams.expand,
      fields: validatedParams.fields,
      allowedFields: allowedAdminProductFields,
<<<<<<< HEAD
      defaultFields: defaultAdminProductFields,
=======
      defaultFields: defaultAdminProductFields as (keyof Product)[],
>>>>>>> fb33dbac
      defaultRelations: defaultAdminProductRelations,
    }
  )

  res.json(result)
}

export enum ProductStatus {
  DRAFT = "draft",
  PROPOSED = "proposed",
  PUBLISHED = "published",
  REJECTED = "rejected",
}

export class AdminGetProductsPaginationParams {
  @IsNumber()
  @IsOptional()
  @Type(() => Number)
  offset?: number = 0

  @IsNumber()
  @IsOptional()
  @Type(() => Number)
  limit?: number = 50

  @IsString()
  @IsOptional()
  expand?: string

  @IsString()
  @IsOptional()
  fields?: string
}

export class AdminGetProductsParams extends AdminGetProductsPaginationParams {
  @IsString()
  @IsOptional()
  id?: string

  @IsString()
  @IsOptional()
  q?: string

  @IsOptional()
  @IsEnum(ProductStatus, { each: true })
  status?: ProductStatus[]

  @IsArray()
  @IsOptional()
  collection_id?: string[]

  @IsArray()
  @IsOptional()
  tags?: string[]

  @IsArray()
  @IsOptional()
  price_list_id?: string[]

  @IsString()
  @IsOptional()
  title?: string

  @IsString()
  @IsOptional()
  description?: string

  @IsString()
  @IsOptional()
  handle?: string

  @IsBoolean()
  @IsOptional()
  @Type(() => Boolean)
  is_giftcard?: string

  @IsString()
  @IsOptional()
  type?: string

  @IsString()
  @IsOptional()
  order?: string

  @IsOptional()
  @ValidateNested()
  @Type(() => DateComparisonOperator)
  created_at?: DateComparisonOperator

  @IsOptional()
  @ValidateNested()
  @Type(() => DateComparisonOperator)
  updated_at?: DateComparisonOperator

  @ValidateNested()
  @IsOptional()
  @Type(() => DateComparisonOperator)
  deleted_at?: DateComparisonOperator
}<|MERGE_RESOLUTION|>--- conflicted
+++ resolved
@@ -9,11 +9,7 @@
   ValidateNested,
 } from "class-validator"
 import { omit } from "lodash"
-<<<<<<< HEAD
-=======
-
 import { Product } from "../../../../models/product"
->>>>>>> fb33dbac
 import { DateComparisonOperator } from "../../../../types/common"
 import {
   allowedAdminProductFields,
@@ -92,11 +88,7 @@
       expand: validatedParams.expand,
       fields: validatedParams.fields,
       allowedFields: allowedAdminProductFields,
-<<<<<<< HEAD
-      defaultFields: defaultAdminProductFields,
-=======
       defaultFields: defaultAdminProductFields as (keyof Product)[],
->>>>>>> fb33dbac
       defaultRelations: defaultAdminProductRelations,
     }
   )
