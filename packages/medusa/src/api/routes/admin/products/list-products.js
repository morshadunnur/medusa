import { MedusaError, Validator } from "medusa-core-utils"
import { defaultFields, defaultRelations } from "./"

/**
 * @oas [get] /products
 * operationId: "GetProducts"
 * summary: "List Product"
 * description: "Retrieves a list of Product"
 * tags:
 *   - Product
 * responses:
 *   200:
 *     description: OK
 *     content:
 *       application/json:
 *         schema:
 *           properties:
 *             count:
 *               description: The number of Products.
 *               type: integer
 *             offset:
 *               description: The offset of the Product query.
 *               type: integer
 *             limit:
 *               description: The limit of the Product query.
 *               type: integer
 *             products:
 *               type: array
 *               items:
 *                 $ref: "#/components/schemas/product"
 */
export default async (req, res) => {
  const schema = Validator.productFilter()
  const filteringSchema = Validator.productFilteringFields()

  const { value, error } = schema.validate(req.query)

  if (error) {
    throw new MedusaError(
      MedusaError.Types.INVALID_DATA,
      error.details
    )
  }

  const productService = req.scope.resolve("productService")

  const limit = parseInt(req.query.limit) || 50
  const offset = parseInt(req.query.offset) || 0

  const selector = {}

  if ("q" in req.query) {
    selector.q = req.query.q
  }

  let includeFields = []
  if ("fields" in req.query) {
    includeFields = req.query.fields.split(",")
  }

  let expandFields = []
  if ("expand" in req.query) {
    expandFields = req.query.expand.split(",")
  }

<<<<<<< HEAD
  for (const k of [...filteringSchema.$_terms.keys.map((k) => k.key)]) {
=======
  for (const k of filterableFields) {
>>>>>>> 68c2a4fe
    if (k in value) {
      selector[k] = value[k]
    }
  }

  if (selector.status?.indexOf("null") > -1) {
    selector.status.splice(selector.status.indexOf("null"), 1)
    if (selector.status.length === 0) {
      delete selector.status
    }
  }

  const listConfig = {
    select: includeFields.length ? includeFields : defaultFields,
    relations: expandFields.length ? expandFields : defaultRelations,
    skip: offset,
    take: limit,
  }

  const products = await productService.list(selector, listConfig)

  res.json({ products, count: products.length, offset, limit })
}<|MERGE_RESOLUTION|>--- conflicted
+++ resolved
@@ -36,10 +36,7 @@
   const { value, error } = schema.validate(req.query)
 
   if (error) {
-    throw new MedusaError(
-      MedusaError.Types.INVALID_DATA,
-      error.details
-    )
+    throw new MedusaError(MedusaError.Types.INVALID_DATA, error.details)
   }
 
   const productService = req.scope.resolve("productService")
@@ -63,11 +60,7 @@
     expandFields = req.query.expand.split(",")
   }
 
-<<<<<<< HEAD
   for (const k of [...filteringSchema.$_terms.keys.map((k) => k.key)]) {
-=======
-  for (const k of filterableFields) {
->>>>>>> 68c2a4fe
     if (k in value) {
       selector[k] = value[k]
     }
