import { Router } from "express"
import multer from "multer"
import { DeleteResponse } from "../../../../types/common"

import middlewares from "../../../middlewares"

const route = Router()
const upload = multer({ dest: "uploads/" })

export default (app) => {
  app.use("/uploads", route)

  route.post(
    "/",
    upload.array("files"),
    middlewares.wrap(require("./create-upload").default)
  )

<<<<<<< HEAD
  route.get(
    "/download-url",
    middlewares.wrap(require("./get-download-url").default)
  )

=======
  route.post(
    "/stream",
    middlewares.wrap(require("./generate-and-upload-csv").default)
  )

  route.post(
    "/stream-file",
    upload.single("file"),
    middlewares.wrap(require("./upload-csv-file").default)
  )

  route.post("/download", middlewares.wrap(require("./download-csv").default))

>>>>>>> 1b0d2bae
  // removed on purpose
  // route.post("/delete", middlewares.wrap(require("./delete-upload").default))

  return app
}

export type AdminUploadRes = {
  uploads: unknown[]
}

export type AdminDeleteUploadRes = DeleteResponse

export * from "./create-upload"
// export * from "./delete-upload"<|MERGE_RESOLUTION|>--- conflicted
+++ resolved
@@ -16,13 +16,11 @@
     middlewares.wrap(require("./create-upload").default)
   )
 
-<<<<<<< HEAD
   route.get(
     "/download-url",
     middlewares.wrap(require("./get-download-url").default)
   )
 
-=======
   route.post(
     "/stream",
     middlewares.wrap(require("./generate-and-upload-csv").default)
@@ -36,7 +34,6 @@
 
   route.post("/download", middlewares.wrap(require("./download-csv").default))
 
->>>>>>> 1b0d2bae
   // removed on purpose
   // route.post("/delete", middlewares.wrap(require("./delete-upload").default))
 
