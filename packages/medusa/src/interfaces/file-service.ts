--- conflicted
+++ resolved
@@ -42,11 +42,7 @@
    * remove file from fileservice
    * @param fileData Remove file described by record
    * */
-<<<<<<< HEAD
-  delete(fileData: Record<string, any>): Promise<void>
-=======
   delete(fileData: DeleteFileType): Promise<void>
->>>>>>> 2a32609b
 
   /**
    * upload file to fileservice from stream
@@ -81,11 +77,7 @@
     fileData: Express.Multer.File
   ): Promise<FileServiceUploadResult>
 
-<<<<<<< HEAD
-  abstract delete(fileData: Record<string, any>): Promise<void>
-=======
   abstract delete(fileData: DeleteFileType): Promise<void>
->>>>>>> 2a32609b
 
   abstract getUploadStreamDescriptor(
     fileData: UploadStreamDescriptorType
