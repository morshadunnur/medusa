--- conflicted
+++ resolved
@@ -1,4 +1,3 @@
-<<<<<<< HEAD
 import {
   AfterLoad,
   BeforeInsert,
@@ -7,11 +6,11 @@
   JoinColumn,
   ManyToOne,
 } from "typeorm"
-import { BatchJobStatus } from "../types/batch-job"
-=======
-import { AfterLoad, BeforeInsert, Column, Entity, JoinColumn, ManyToOne } from "typeorm"
-import { BatchJobResultError, BatchJobResultStatDescriptor, BatchJobStatus } from "../types/batch-job"
->>>>>>> 7b09b8c3
+import {
+  BatchJobResultError,
+  BatchJobResultStatDescriptor,
+  BatchJobStatus,
+} from "../types/batch-job"
 import { DbAwareColumn, resolveDbType } from "../utils/db-aware-column"
 import { SoftDeletableEntity } from "../interfaces/models/soft-deletable-entity"
 import { generateEntityId } from "../utils/generate-entity-id"
@@ -31,41 +30,16 @@
   created_by_user: User
 
   @DbAwareColumn({ type: "jsonb", nullable: true })
-<<<<<<< HEAD
-  context: {
-    retry_count?: number
-    max_retry?: number
-    offset?: number
-    limit?: number
-    order?: string
-    fields?: string
-    expand?: string
-    file_key?: string
-    list_config?: {
-      select?: string[]
-      relations?: string[]
-      skip?: number
-      take?: number
-      order?: Record<string, "ASC" | "DESC">
-    }
-    filterable_fields?: Selector<unknown>
-  } & Record<string, unknown>
-=======
   context: Record<string, unknown>
->>>>>>> 7b09b8c3
 
   @DbAwareColumn({ type: "jsonb", nullable: true })
   result: {
     count?: number
     advancement_count?: number
     progress?: number
-<<<<<<< HEAD
-    errors?: string[]
-=======
     errors?: BatchJobResultError[]
     stat_descriptors?: BatchJobResultStatDescriptor[]
     file_key?: string
->>>>>>> 7b09b8c3
   } & Record<string, unknown>
 
   @Column({ type: "boolean", nullable: false, default: false })
