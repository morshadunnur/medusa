--- conflicted
+++ resolved
@@ -15,14 +15,10 @@
 import { LineItem } from "./line-item"
 
 @Entity()
-<<<<<<< HEAD
-@Index(["discount_id", "item_id"], { unique: true, where: `"discount_id" IS NOT NULL` })
-=======
 @Index(["discount_id", "item_id"], {
   unique: true,
   where: `"discount_id" IS NOT NULL`,
 })
->>>>>>> 65f80a6f
 export class LineItemAdjustment {
   @PrimaryColumn()
   id: string
