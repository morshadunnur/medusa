--- conflicted
+++ resolved
@@ -23,13 +23,9 @@
   @Column()
   name: string
 
-<<<<<<< HEAD
-  @ManyToMany(() => Customer, (c) => c.groups, { onDelete: "CASCADE" })
-=======
   @ManyToMany(() => Customer, (customer) => customer.groups, {
     onDelete: "CASCADE",
   })
->>>>>>> 562a1b42
   @JoinTable({
     name: "customer_group_customers",
     joinColumn: {
