--- conflicted
+++ resolved
@@ -36,15 +36,10 @@
   @JoinColumn({ name: "product_id" })
   product: Product
 
-<<<<<<< HEAD
-  @OneToMany(() => MoneyAmount, (ma) => ma.variant, { cascade: true })
-=======
-  @OneToMany(
-    () => MoneyAmount,
-    ma => ma.variant,
-    { cascade: true, onDelete: "CASCADE" }
-  )
->>>>>>> 85de2039
+  @OneToMany(() => MoneyAmount, (ma) => ma.variant, {
+    cascade: true,
+    onDelete: "CASCADE",
+  })
   prices: MoneyAmount[]
 
   @Column({ nullable: true })
