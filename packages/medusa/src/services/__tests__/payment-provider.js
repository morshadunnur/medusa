import PaymentProviderService from "../payment-provider"

describe("ProductService", () => {
  describe("retrieveProvider", () => {
    const container = {
      pp_default_provider: "good",
    }

    const providerService = new PaymentProviderService(container)

    it("successfully retrieves payment provider", () => {
      const provider = providerService.retrieveProvider("default_provider")
      expect(provider).toEqual("good")
    })

    it("fails when payment provider not found", () => {
      try {
        providerService.retrieveProvider("unregistered")
      } catch (err) {
        expect(err.message).toEqual(
          "Could not find a payment provider with id: unregistered"
        )
      }
    })
  })

  describe("createSession", () => {
<<<<<<< HEAD
    const createSession = jest.fn().mockReturnValue(Promise.resolve())
    const container = {
      totalsService: TotalsService,
      pp_default_provider: {
        createSession
      }
=======
    const createPayment = jest.fn().mockReturnValue(Promise.resolve())
    const container = {
      pp_default_provider: {
        createPayment,
      },
>>>>>>> 3c7864df
    }

    const providerService = new PaymentProviderService(container)

<<<<<<< HEAD
    it("successfully creates session", () => {
      await providerService.createSession("default_provider", {
        total: 100
      })

      expect(createSession).toBeCalledTimes(1)
      expect(createSession).toBeCalledWith({
        total: 100
=======
    it("successfully creates session", async () => {
      await providerService.createSession("default_provider", {
        total: 100,
      })

      expect(createPayment).toBeCalledTimes(1)
      expect(createPayment).toBeCalledWith({
        total: 100,
>>>>>>> 3c7864df
      })
    })
  })

  describe("updateSession", () => {
<<<<<<< HEAD
    const createSession = jest.fn().mockReturnValue(Promise.resolve())
    const updateSession = jest.fn().mockReturnValue(Promise.resolve())

    const container = {
      totalsService: TotalsService,
      pp_default_provider: {
        createSession,
        updateSession
      }
=======
    const updatePayment = jest.fn().mockReturnValue(Promise.resolve())

    const container = {
      pp_default_provider: {
        updatePayment,
      },
>>>>>>> 3c7864df
    }

    const providerService = new PaymentProviderService(container)

<<<<<<< HEAD
    it("successfully creates session", () => {
      await providerService.createSession({
        provider_id: "default_provider",
        data: {
          id: "1234"
        }
      }, {
        total: 100
      })

      expect(TotalsService.getTotal).toBeCalledTimes(1)
      expect(TotalsService.getTotal).toBeCalledWith({
        total: 100
      })

      expect
=======
    it("successfully creates session", async () => {
      await providerService.updateSession(
        {
          provider_id: "default_provider",
          data: {
            id: "1234",
          },
        },
        {
          total: 100,
        }
      )

      expect(updatePayment).toBeCalledTimes(1)
      expect(updatePayment).toBeCalledWith(
        { id: "1234" },
        {
          total: 100,
        }
      )
>>>>>>> 3c7864df
    })
  })
})<|MERGE_RESOLUTION|>--- conflicted
+++ resolved
@@ -25,34 +25,15 @@
   })
 
   describe("createSession", () => {
-<<<<<<< HEAD
-    const createSession = jest.fn().mockReturnValue(Promise.resolve())
-    const container = {
-      totalsService: TotalsService,
-      pp_default_provider: {
-        createSession
-      }
-=======
     const createPayment = jest.fn().mockReturnValue(Promise.resolve())
     const container = {
       pp_default_provider: {
         createPayment,
       },
->>>>>>> 3c7864df
     }
 
     const providerService = new PaymentProviderService(container)
 
-<<<<<<< HEAD
-    it("successfully creates session", () => {
-      await providerService.createSession("default_provider", {
-        total: 100
-      })
-
-      expect(createSession).toBeCalledTimes(1)
-      expect(createSession).toBeCalledWith({
-        total: 100
-=======
     it("successfully creates session", async () => {
       await providerService.createSession("default_provider", {
         total: 100,
@@ -61,52 +42,21 @@
       expect(createPayment).toBeCalledTimes(1)
       expect(createPayment).toBeCalledWith({
         total: 100,
->>>>>>> 3c7864df
       })
     })
   })
 
   describe("updateSession", () => {
-<<<<<<< HEAD
-    const createSession = jest.fn().mockReturnValue(Promise.resolve())
-    const updateSession = jest.fn().mockReturnValue(Promise.resolve())
-
-    const container = {
-      totalsService: TotalsService,
-      pp_default_provider: {
-        createSession,
-        updateSession
-      }
-=======
     const updatePayment = jest.fn().mockReturnValue(Promise.resolve())
 
     const container = {
       pp_default_provider: {
         updatePayment,
       },
->>>>>>> 3c7864df
     }
 
     const providerService = new PaymentProviderService(container)
 
-<<<<<<< HEAD
-    it("successfully creates session", () => {
-      await providerService.createSession({
-        provider_id: "default_provider",
-        data: {
-          id: "1234"
-        }
-      }, {
-        total: 100
-      })
-
-      expect(TotalsService.getTotal).toBeCalledTimes(1)
-      expect(TotalsService.getTotal).toBeCalledWith({
-        total: 100
-      })
-
-      expect
-=======
     it("successfully creates session", async () => {
       await providerService.updateSession(
         {
@@ -127,7 +77,6 @@
           total: 100,
         }
       )
->>>>>>> 3c7864df
     })
   })
 })