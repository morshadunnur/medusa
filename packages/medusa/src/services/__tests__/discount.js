--- conflicted
+++ resolved
@@ -719,22 +719,6 @@
       ).toHaveBeenCalledTimes(0)
     })
 
-<<<<<<< HEAD
-    it("returns false on customer with no groups", async () => {
-      const res = await discountService.canApplyForCustomer(
-        "rule-1",
-        "customer-no-groups"
-      )
-
-      expect(res).toBe(false)
-
-      expect(
-        discountConditionRepository.canApplyForCustomer
-      ).toHaveBeenCalledTimes(0)
-    })
-
-=======
->>>>>>> a6108059
     it("returns true on customer with groups", async () => {
       const res = await discountService.canApplyForCustomer(
         "rule-1",
