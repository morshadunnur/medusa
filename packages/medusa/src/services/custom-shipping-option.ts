import { MedusaError } from "medusa-core-utils"
import { DeepPartial, EntityManager } from "typeorm"
import { TransactionBaseService } from "../interfaces"
import { CustomShippingOption } from "../models"
import { CustomShippingOptionRepository } from "../repositories/custom-shipping-option"
import { FindConfig, Selector } from "../types/common"
import { CreateCustomShippingOptionInput } from "../types/shipping-options"
import { buildQuery } from "../utils"
import { DeepPartial } from "typeorm/common/DeepPartial"

type InjectedDependencies = {
  manager: EntityManager
  customShippingOptionRepository: typeof CustomShippingOptionRepository
}
class CustomShippingOptionService extends TransactionBaseService {
  // eslint-disable-next-line max-len
  protected customShippingOptionRepository_: typeof CustomShippingOptionRepository

  constructor({ customShippingOptionRepository }: InjectedDependencies) {
    // eslint-disable-next-line prefer-rest-params
    super(arguments[0])

    this.customShippingOptionRepository_ = customShippingOptionRepository
  }

  /**
   * Retrieves a specific shipping option.
   * @param id - the id of the custom shipping option to retrieve.
   * @param config - any options needed to query for the result.
   * @return the requested custom shipping option.
   */
  async retrieve(
    id: string,
    config: FindConfig<CustomShippingOption> = {}
  ): Promise<CustomShippingOption> {
    const customShippingOptionRepo = this.activeManager_.withRepository(
      this.customShippingOptionRepository_
    )

    const query = buildQuery({ id }, config)

    const customShippingOption = await customShippingOptionRepo.findOne(query)

    if (!customShippingOption) {
      throw new MedusaError(
        MedusaError.Types.NOT_FOUND,
        `Custom shipping option with id: ${id} was not found.`
      )
    }

    return customShippingOption
  }

  /** Fetches all custom shipping options based on the given selector
   * @param selector - the query object for find
   * @param config - the configuration used to find the objects. contains relations, skip, and take.
   * @return custom shipping options matching the query
   */
  async list(
    selector: Selector<CustomShippingOption>,
    config: FindConfig<CustomShippingOption> = {
      skip: 0,
      take: 50,
      relations: [],
    }
  ): Promise<CustomShippingOption[]> {
    const customShippingOptionRepo = this.activeManager_.withRepository(
      this.customShippingOptionRepository_
    )

    const query = buildQuery(selector, config)

    return await customShippingOptionRepo.find(query)
  }

  /**
   * Creates a custom shipping option
   * @param data - the custom shipping option to create
   * @return resolves to the creation result
   */
  async create<
    T = CreateCustomShippingOptionInput | CreateCustomShippingOptionInput[],
    TResult = T extends CreateCustomShippingOptionInput[]
      ? CustomShippingOption[]
      : CustomShippingOption
  >(data: T): Promise<TResult> {
<<<<<<< HEAD
    const customShippingOptionRepo = this.activeManager_.withRepository(
=======
    const manager = this.transactionManager_ ?? this.manager_
    const customShippingOptionRepo = manager.getCustomRepository(
>>>>>>> 601d20e7
      this.customShippingOptionRepository_
    )
    const data_ = (
      Array.isArray(data) ? data : [data]
    ) as DeepPartial<CustomShippingOption>[]

    const customShippingOptions = customShippingOptionRepo.create(data_)
    const shippingOptions = await customShippingOptionRepo.save(
      customShippingOptions
    )

<<<<<<< HEAD
    const data_ = (
      Array.isArray(data) ? data : [data]
    ) as DeepPartial<CustomShippingOption>[]

    const customShippingOptions = customShippingOptionRepo.create(data_)
    const shippingOptions = await customShippingOptionRepo.save(
      customShippingOptions
    )

=======
>>>>>>> 601d20e7
    return (Array.isArray(data)
      ? shippingOptions
      : shippingOptions[0]) as unknown as TResult
  }
}

export default CustomShippingOptionService<|MERGE_RESOLUTION|>--- conflicted
+++ resolved
@@ -6,7 +6,6 @@
 import { FindConfig, Selector } from "../types/common"
 import { CreateCustomShippingOptionInput } from "../types/shipping-options"
 import { buildQuery } from "../utils"
-import { DeepPartial } from "typeorm/common/DeepPartial"
 
 type InjectedDependencies = {
   manager: EntityManager
@@ -84,12 +83,7 @@
       ? CustomShippingOption[]
       : CustomShippingOption
   >(data: T): Promise<TResult> {
-<<<<<<< HEAD
     const customShippingOptionRepo = this.activeManager_.withRepository(
-=======
-    const manager = this.transactionManager_ ?? this.manager_
-    const customShippingOptionRepo = manager.getCustomRepository(
->>>>>>> 601d20e7
       this.customShippingOptionRepository_
     )
     const data_ = (
@@ -101,18 +95,6 @@
       customShippingOptions
     )
 
-<<<<<<< HEAD
-    const data_ = (
-      Array.isArray(data) ? data : [data]
-    ) as DeepPartial<CustomShippingOption>[]
-
-    const customShippingOptions = customShippingOptionRepo.create(data_)
-    const shippingOptions = await customShippingOptionRepo.save(
-      customShippingOptions
-    )
-
-=======
->>>>>>> 601d20e7
     return (Array.isArray(data)
       ? shippingOptions
       : shippingOptions[0]) as unknown as TResult
