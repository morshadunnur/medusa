--- conflicted
+++ resolved
@@ -183,11 +183,7 @@
         batchJob = await this.retrieve(batchJobOrId)
       }
 
-<<<<<<< HEAD
-      const { context, result } = data
-=======
       const { context, result, ...rest } = data
->>>>>>> 7b09b8c3
       if (context) {
         batchJob.context = { ...batchJob.context, ...context }
       }
@@ -195,15 +191,12 @@
       if (result) {
         batchJob.result = { ...batchJob.result, ...result }
       }
-<<<<<<< HEAD
-=======
 
       Object.keys(rest)
         .filter((key) => typeof rest[key] !== `undefined`)
         .forEach((key) => {
           batchJob[key] = rest[key]
         })
->>>>>>> 7b09b8c3
 
       batchJob = await batchJobRepo.save(batchJob)
 
@@ -361,29 +354,6 @@
 
   async setFailed(
     batchJobOrId: string | BatchJob,
-<<<<<<< HEAD
-    reason?: string
-  ): Promise<BatchJob | never> {
-    return await this.atomicPhase_(async () => {
-      let batchJob = batchJobOrId as BatchJob
-
-      if (reason) {
-        if (typeof batchJobOrId === "string") {
-          batchJob = await this.retrieve(batchJobOrId)
-        }
-
-        const result = batchJob.result ?? {}
-
-        await this.update(batchJob, {
-          result: {
-            ...result,
-            errors: [...(result?.errors ?? []), reason],
-          },
-        })
-      }
-
-      return await this.updateStatus(batchJob, BatchJobStatus.FAILED)
-=======
     error?: BatchJobResultError
   ): Promise<BatchJob | never> {
     return await this.atomicPhase_(async () => {
@@ -417,7 +387,6 @@
         data.type
       )
       return await batchStrategy.prepareBatchJobForProcessing(data, req)
->>>>>>> 7b09b8c3
     })
   }
 }
