import { parse, toSeconds } from "iso8601-duration"
import { isEmpty, omit } from "lodash"
import { MedusaError, Validator } from "medusa-core-utils"
import { BaseService } from "medusa-interfaces"
import { Brackets, EntityManager, ILike, SelectQueryBuilder } from "typeorm"
import {
  EventBusService,
  ProductService,
  RegionService,
  TotalsService,
} from "."
import { Discount, DiscountRule } from ".."
import { LineItem } from "../models/line-item"
import { DiscountRepository } from "../repositories/discount"
import { DiscountConditionRepository } from "../repositories/discount-condition"
import { DiscountRuleRepository } from "../repositories/discount-rule"
import { GiftCardRepository } from "../repositories/gift-card"
import { FindConfig } from "../types/common"
import {
  CreateDiscountInput,
  CreateDynamicDiscountInput,
  FilterableDiscountProps,
  UpdateDiscountInput,
  UpsertDiscountConditionInput,
} from "../types/discount"
import { formatException } from "../utils/exception-formatter"

/**
 * Provides layer to manipulate discounts.
 * @implements {BaseService}
 */
class DiscountService extends BaseService {
  private manager_: EntityManager
  private discountRepository_: typeof DiscountRepository
  private discountRuleRepository_: typeof DiscountRuleRepository
  private giftCardRepository_: typeof GiftCardRepository
  private discountConditionRepository_: typeof DiscountConditionRepository
  private totalsService_: TotalsService
  private productService_: ProductService
  private regionService_: RegionService
  private eventBus_: EventBusService

  constructor({
    manager,
    discountRepository,
    discountRuleRepository,
    giftCardRepository,
    discountConditionRepository,
    totalsService,
    productService,
    regionService,
    eventBusService,
  }) {
    super()

    /** @private @const {EntityManager} */
    this.manager_ = manager

    /** @private @const {DiscountRepository} */
    this.discountRepository_ = discountRepository

    /** @private @const {DiscountRuleRepository} */
    this.discountRuleRepository_ = discountRuleRepository

    /** @private @const {GiftCardRepository} */
    this.giftCardRepository_ = giftCardRepository

    /** @private @const {DiscountConditionRepository} */
    this.discountConditionRepository_ = discountConditionRepository

    /** @private @const {TotalsService} */
    this.totalsService_ = totalsService

    /** @private @const {ProductService} */
    this.productService_ = productService

    /** @private @const {RegionService} */
    this.regionService_ = regionService

    /** @private @const {EventBus} */
    this.eventBus_ = eventBusService
  }

  withTransaction(transactionManager: EntityManager): DiscountService {
    if (!transactionManager) {
      return this
    }

    const cloned = new DiscountService({
      manager: transactionManager,
      discountRepository: this.discountRepository_,
      discountRuleRepository: this.discountRuleRepository_,
      giftCardRepository: this.giftCardRepository_,
      discountConditionRepository: this.discountConditionRepository_,
      totalsService: this.totalsService_,
      productService: this.productService_,
      regionService: this.regionService_,
      eventBusService: this.eventBus_,
    })

    cloned.transactionManager_ = transactionManager
    cloned.manager_ = transactionManager

    return cloned
  }

  /**
   * Creates a discount rule with provided data given that the data is validated.
   * @param {DiscountRule} discountRule - the discount rule to create
   * @return {Promise} the result of the create operation
   */
  validateDiscountRule_(discountRule): DiscountRule {
    const schema = Validator.object().keys({
      id: Validator.string().optional(),
      description: Validator.string().optional(),
      type: Validator.string().required(),
      value: Validator.number().min(0).required(),
      allocation: Validator.string().required(),
      valid_for: Validator.array().optional(),
      created_at: Validator.date().optional(),
      updated_at: Validator.date().allow(null).optional(),
      deleted_at: Validator.date().allow(null).optional(),
      metadata: Validator.object().allow(null).optional(),
    })

    const { value, error } = schema.validate(discountRule)
    if (error) {
      throw new MedusaError(
        MedusaError.Types.INVALID_DATA,
        error.details[0].message
      )
    }

    if (value.type === "percentage" && value.value > 100) {
      throw new MedusaError(
        MedusaError.Types.INVALID_DATA,
        "Discount value above 100 is not allowed when type is percentage"
      )
    }

    return value
  }

  /**
   * @param {Object} selector - the query object for find
   * @param {Object} config - the config object containing query settings
   * @return {Promise} the result of the find operation
   */
  async list(
    selector: FilterableDiscountProps = {},
    config: FindConfig<Discount> = { relations: [], skip: 0, take: 10 }
  ): Promise<Discount[]> {
    const discountRepo = this.manager_.getCustomRepository(
      this.discountRepository_
    )

    const query = this.buildQuery_(selector, config)
    return discountRepo.find(query)
  }

  /**
   * @param {Object} selector - the query object for find
   * @param {Object} config - the config object containing query settings
   * @return {Promise} the result of the find operation
   */
  async listAndCount(
    selector: FilterableDiscountProps = {},
    config: FindConfig<Discount> = {
      take: 20,
      skip: 0,
      order: { created_at: "DESC" },
    }
  ): Promise<[Discount[], number]> {
    const discountRepo = this.manager_.getCustomRepository(
      this.discountRepository_
    )

    let q
    if ("q" in selector) {
      q = selector.q
      delete selector.q
    }

    const query = this.buildQuery_(selector, config)

    if (q) {
      const where = query.where

      delete where.code

      query.where = (qb: SelectQueryBuilder<Discount>): void => {
        qb.where(where)

        qb.andWhere(
          new Brackets((qb) => {
            qb.where({ code: ILike(`%${q}%`) })
          })
        )
      }
    }

    const [discounts, count] = await discountRepo.findAndCount(query)

    return [discounts, count]
  }

  /**
   * Creates a discount with provided data given that the data is validated.
   * Normalizes discount code to uppercase.
   * @param {Discount} discount - the discount data to create
   * @return {Promise} the result of the create operation
   */
  async create(discount: CreateDiscountInput): Promise<Discount> {
    return this.atomicPhase_(async (manager) => {
      const discountRepo = manager.getCustomRepository(this.discountRepository_)
      const ruleRepo = manager.getCustomRepository(this.discountRuleRepository_)

      const conditions = discount.rule?.conditions

      const ruleToCreate = omit(discount.rule, ["conditions"])
      discount.rule = ruleToCreate

      const validatedRule = this.validateDiscountRule_(discount.rule)

      if (
        discount?.regions &&
        discount?.regions.length > 1 &&
        discount?.rule?.type === "fixed"
      ) {
        throw new MedusaError(
          MedusaError.Types.INVALID_DATA,
          "Fixed discounts can have one region"
        )
      }
      try {
        if (discount.regions) {
          discount.regions = await Promise.all(
            discount.regions.map((regionId) =>
              this.regionService_.withTransaction(manager).retrieve(regionId)
            )
          )
        }

        const discountRule = await ruleRepo.create(validatedRule)
        const createdDiscountRule = await ruleRepo.save(discountRule)

        discount.code = discount.code!.toUpperCase()
        discount.rule = createdDiscountRule

        const created = await discountRepo.create(discount)
        const result = await discountRepo.save(created)

        if (conditions?.length) {
          for (const cond of conditions) {
            await this.upsertDiscountCondition_(result.id, cond)
          }
        }

        return result
      } catch (error) {
        throw formatException(error)
      }
    })
  }

  /**
   * Gets a discount by id.
   * @param {string} discountId - id of discount to retrieve
   * @param {Object} config - the config object containing query settings
   * @return {Promise<Discount>} the discount
   */
  async retrieve(
    discountId: string,
    config: FindConfig<Discount> = {}
  ): Promise<Discount> {
    const discountRepo = this.manager_.getCustomRepository(
      this.discountRepository_
    )

    const validatedId = this.validateId_(discountId)
    const query = this.buildQuery_({ id: validatedId }, config)
    const discount = await discountRepo.findOne(query)

    if (!discount) {
      throw new MedusaError(
        MedusaError.Types.NOT_FOUND,
        `Discount with ${discountId} was not found`
      )
    }

    return discount
  }

  /**
   * Gets a discount by discount code.
   * @param {string} discountCode - discount code of discount to retrieve
   * @param {array} relations - list of relations
   * @return {Promise<Discount>} the discount document
   */
  async retrieveByCode(
    discountCode: string,
    relations: string[] = []
  ): Promise<Discount> {
    const discountRepo = this.manager_.getCustomRepository(
      this.discountRepository_
    )

    let discount = await discountRepo.findOne({
      where: { code: discountCode.toUpperCase(), is_dynamic: false },
      relations,
    })

    if (!discount) {
      discount = await discountRepo.findOne({
        where: { code: discountCode.toUpperCase(), is_dynamic: true },
        relations,
      })

      if (!discount) {
        throw new MedusaError(
          MedusaError.Types.NOT_FOUND,
          `Discount with code ${discountCode} was not found`
        )
      }
    }

    return discount
  }

  /**
   * Updates a discount.
   * @param {string} discountId - discount id of discount to update
   * @param {Discount} update - the data to update the discount with
   * @return {Promise} the result of the update operation
   */
  async update(
    discountId: string,
    update: UpdateDiscountInput
  ): Promise<Discount> {
    return this.atomicPhase_(async (manager) => {
      const discountRepo = manager.getCustomRepository(this.discountRepository_)

      const discount = await this.retrieve(discountId, {
        relations: ["rule"],
      })

      const conditions = update?.rule?.conditions
      const ruleToUpdate = omit(update.rule, "conditions")

      if (!isEmpty(ruleToUpdate)) {
        update.rule = ruleToUpdate
      }

      const { rule, metadata, regions, ...rest } = update

      if (rest.ends_at) {
        if (discount.starts_at >= new Date(rest.ends_at)) {
          throw new MedusaError(
            MedusaError.Types.INVALID_DATA,
            `"ends_at" must be greater than "starts_at"`
          )
        }
      }

      if (regions && regions?.length > 1 && discount.rule.type === "fixed") {
        throw new MedusaError(
          MedusaError.Types.INVALID_DATA,
          "Fixed discounts can have one region"
        )
      }

      if (conditions?.length) {
        for (const cond of conditions) {
          await this.upsertDiscountCondition_(discount.id, cond)
        }
      }

      if (regions) {
        discount.regions = await Promise.all(
          regions.map((regionId) => this.regionService_.retrieve(regionId))
        )
      }

      if (metadata) {
        discount.metadata = await this.setMetadata_(discount.id, metadata)
      }

      if (rule) {
        discount.rule = this.validateDiscountRule_(ruleToUpdate)
      }

      for (const key of Object.keys(rest).filter(
        (k) => typeof rest[k] !== `undefined`
      )) {
        discount[key] = rest[key]
      }

      discount.code = discount.code.toUpperCase()

      const updated = await discountRepo.save(discount)
      return updated
    })
  }

  /**
   * Creates a dynamic code for a discount id.
   * @param {string} discountId - the id of the discount to create a code for
   * @param {Object} data - the object containing a code to identify the discount by
   * @return {Promise} the newly created dynamic code
   */
  async createDynamicCode(
    discountId: string,
    data: CreateDynamicDiscountInput
  ): Promise<Discount> {
    return this.atomicPhase_(async (manager) => {
      const discountRepo = manager.getCustomRepository(this.discountRepository_)

      const discount = await this.retrieve(discountId)

      if (!discount.is_dynamic) {
        throw new MedusaError(
          MedusaError.Types.NOT_ALLOWED,
          "Discount must be set to dynamic"
        )
      }

      if (!data.code) {
        throw new MedusaError(
          MedusaError.Types.INVALID_DATA,
          "Discount must have a code"
        )
      }

      const toCreate = {
        ...data,
        rule_id: discount.rule_id,
        is_dynamic: true,
        is_disabled: false,
        code: data.code.toUpperCase(),
        parent_discount_id: discount.id,
        usage_limit: discount.usage_limit,
      }

      if (discount.valid_duration) {
        const lastValidDate = new Date()
        lastValidDate.setSeconds(
          lastValidDate.getSeconds() + toSeconds(parse(discount.valid_duration))
        )
        toCreate.ends_at = lastValidDate
      }
      const created = await discountRepo.create(toCreate)
      const result = await discountRepo.save(created)
      return result
    })
  }

  /**
   * Deletes a dynamic code for a discount id.
   * @param {string} discountId - the id of the discount to create a code for
   * @param {string} code - the code to identify the discount by
   * @return {Promise} the newly created dynamic code
   */
  async deleteDynamicCode(discountId: string, code: string): Promise<void> {
    return this.atomicPhase_(async (manager) => {
      const discountRepo = manager.getCustomRepository(this.discountRepository_)
      const discount = await discountRepo.findOne({
        where: { parent_discount_id: discountId, code },
      })

      if (!discount) {
        return Promise.resolve()
      }

      await discountRepo.softRemove(discount)

      return Promise.resolve()
    })
  }

  /**
   * Adds a region to the discount regions array.
   * @param {string} discountId - id of discount
   * @param {string} regionId - id of region to add
   * @return {Promise} the result of the update operation
   */
  async addRegion(discountId: string, regionId: string): Promise<Discount> {
    return this.atomicPhase_(async (manager) => {
      const discountRepo = manager.getCustomRepository(this.discountRepository_)

      const discount = await this.retrieve(discountId, {
        relations: ["regions", "rule"],
      })

      const exists = discount.regions.find((r) => r.id === regionId)
      // If region is already present, we return early
      if (exists) {
        return discount
      }

      if (discount.regions?.length === 1 && discount.rule.type === "fixed") {
        throw new MedusaError(
          MedusaError.Types.INVALID_DATA,
          "Fixed discounts can have one region"
        )
      }

      const region = await this.regionService_.retrieve(regionId)

      discount.regions = [...discount.regions, region]

      const updated = await discountRepo.save(discount)
      return updated
    })
  }

  /**
   * Removes a region from the discount regions array.
   * @param {string} discountId - id of discount
   * @param {string} regionId - id of region to remove
   * @return {Promise} the result of the update operation
   */
  async removeRegion(discountId: string, regionId: string): Promise<Discount> {
    return this.atomicPhase_(async (manager) => {
      const discountRepo = manager.getCustomRepository(this.discountRepository_)

      const discount = await this.retrieve(discountId, {
        relations: ["regions"],
      })

      const exists = discount.regions.find((r) => r.id === regionId)
      // If region is not present, we return early
      if (!exists) {
        return discount
      }

      discount.regions = discount.regions.filter((r) => r.id !== regionId)

      const updated = await discountRepo.save(discount)
      return updated
    })
  }

  /**
   * Deletes a discount idempotently
   * @param {string} discountId - id of discount to delete
   * @return {Promise} the result of the delete operation
   */
  async delete(discountId: string): Promise<void> {
    return this.atomicPhase_(async (manager) => {
      const discountRepo = manager.getCustomRepository(this.discountRepository_)

      const discount = await discountRepo.findOne({ where: { id: discountId } })

      if (!discount) {
        return Promise.resolve()
      }

      await discountRepo.softRemove(discount)

      return Promise.resolve()
    })
  }

  async upsertDiscountCondition_(
    discountId: string,
    data: UpsertDiscountConditionInput
  ): Promise<void> {
    const res = this.atomicPhase_(
      async (manager) => {
        const discountConditionRepo: DiscountConditionRepository =
          manager.getCustomRepository(this.discountConditionRepository_)

        if (data.id) {
          return await discountConditionRepo.addConditionResources(
            data.id,
            data.resource_ids,
            data.resource_type,
            true
          )
        }

        const discount = await this.retrieve(discountId, {
          relations: ["rule", "rule.conditions"],
        })

        const created = discountConditionRepo.create({
          discount_rule_id: discount.rule_id,
          operator: data.operator,
          type: data.resource_type,
        })

        const discountCondition = await discountConditionRepo.save(created)

<<<<<<< HEAD
      // if the condition exists already, we overwrite it
      if (data.id) {
=======
>>>>>>> 625e4050
        return await discountConditionRepo.addConditionResources(
          discountCondition.id,
          data.resource_ids,
          data.resource_type
        )
      },
      async (err: any) => {
        if (err.code === "23505") {
          // A unique key constraint failed meaning the combination of
          // discount rule id, type, and operator already exists in the db.
          throw new MedusaError(
            MedusaError.Types.DUPLICATE_ERROR,
            `Discount Condition with operator '${data.operator}' and type '${data.resource_type}' already exist on a Discount Rule`
          )
        }
      }
    )

<<<<<<< HEAD
      const discount = await this.retrieve(discountId)

      const created = discountConditionRepo.create({
        discount_rule_id: discount.rule_id,
        operator: data.operator,
        type: data.resource_type,
      })

      const discountCondition = await discountConditionRepo.save(created)

      return await discountConditionRepo.addConditionResources(
        discountCondition.id,
        data.resource_ids,
        data.resource_type
      )
    })
=======
    return res
>>>>>>> 625e4050
  }

  async validateDiscountsForLineItem(
    discountRuleId: string,
    lineItem: LineItem
  ): Promise<boolean> {
    return this.atomicPhase_(async (manager) => {
      const discountConditionRepo: DiscountConditionRepository =
        manager.getCustomRepository(this.discountConditionRepository_)

      const productId = lineItem?.variant?.product_id

      // custom line items, are not applicable to discounts
      if (!productId) {
        return false
      }

      return await discountConditionRepo.isValidForProduct(
        discountRuleId,
        productId
      )
    })
  }
}

export default DiscountService<|MERGE_RESOLUTION|>--- conflicted
+++ resolved
@@ -591,11 +591,6 @@
 
         const discountCondition = await discountConditionRepo.save(created)
 
-<<<<<<< HEAD
-      // if the condition exists already, we overwrite it
-      if (data.id) {
-=======
->>>>>>> 625e4050
         return await discountConditionRepo.addConditionResources(
           discountCondition.id,
           data.resource_ids,
@@ -614,26 +609,7 @@
       }
     )
 
-<<<<<<< HEAD
-      const discount = await this.retrieve(discountId)
-
-      const created = discountConditionRepo.create({
-        discount_rule_id: discount.rule_id,
-        operator: data.operator,
-        type: data.resource_type,
-      })
-
-      const discountCondition = await discountConditionRepo.save(created)
-
-      return await discountConditionRepo.addConditionResources(
-        discountCondition.id,
-        data.resource_ids,
-        data.resource_type
-      )
-    })
-=======
     return res
->>>>>>> 625e4050
   }
 
   async validateDiscountsForLineItem(
