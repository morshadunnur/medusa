--- conflicted
+++ resolved
@@ -1,6 +1,5 @@
 import { MedusaError } from "medusa-core-utils"
 import { BaseService } from "medusa-interfaces"
-<<<<<<< HEAD
 import {
   Brackets,
   EntityManager,
@@ -10,10 +9,6 @@
 } from "typeorm"
 import { IPriceSelectionStrategy } from "../interfaces/price-selection-strategy"
 import { MoneyAmount } from "../models/money-amount"
-=======
-import { Brackets, EntityManager, ILike, SelectQueryBuilder } from "typeorm"
-import { MoneyAmount } from ".."
->>>>>>> ef4f0142
 import { Product } from "../models/product"
 import { ProductOptionValue } from "../models/product-option-value"
 import { ProductVariant } from "../models/product-variant"
@@ -450,7 +445,6 @@
           customer_id: customer_id,
           includeDiscountPrices: !!includeDiscountPrices,
         })
-<<<<<<< HEAD
 
       return prices.calculatedPrice
 
@@ -482,19 +476,6 @@
       // // TODO: This will just return the first price for the region,
       // // we need to add the PriceStrategy to get the correct price here
       // return moneyAmount.amount
-=======
-      }
-
-      // Still, if no price is found, we throw
-      if (!moneyAmount) {
-        throw new MedusaError(
-          MedusaError.Types.NOT_FOUND,
-          `A price for region: ${region.name} could not be found`
-        )
-      }
-
-      return moneyAmount.amount
->>>>>>> ef4f0142
     })
   }
 
@@ -550,11 +531,7 @@
         this.moneyAmountRepository_
       )
 
-<<<<<<< HEAD
       await moneyAmountRepo.upsertVariantCurrencyPrice(variantId, price)
-=======
-      return await moneyAmountRepo.upsertVariantCurrencyPrice(variantId, price)
->>>>>>> ef4f0142
     })
   }
 
