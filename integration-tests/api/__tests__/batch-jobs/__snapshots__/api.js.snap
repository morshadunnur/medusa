--- conflicted
+++ resolved
@@ -57,27 +57,6 @@
         "created_at": "DESC",
       },
       "relations": Array [
-<<<<<<< HEAD
-        "customer",
-        "shipping_address",
-      ],
-      "select": Array [
-        "id",
-        "display_id",
-        "status",
-        "created_at",
-        "fulfillment_status",
-        "payment_status",
-        "subtotal",
-        "shipping_total",
-        "discount_total",
-        "gift_card_total",
-        "refunded_total",
-        "tax_total",
-        "total",
-        "currency_code",
-        "region_id",
-=======
         "variants",
         "variants.prices",
         "variants.options",
@@ -87,7 +66,6 @@
         "type",
         "collection",
         "variants.prices.region",
->>>>>>> 7b09b8c3
       ],
       "skip": 0,
       "take": 50,
@@ -103,11 +81,7 @@
   "processing_at": null,
   "result": null,
   "status": "created",
-<<<<<<< HEAD
-  "type": "order-export",
-=======
   "type": "product-export",
->>>>>>> 7b09b8c3
   "updated_at": Any<String>,
 }
 `;
