--- conflicted
+++ resolved
@@ -23,44 +23,33 @@
     medusaProcess.kill()
   })
 
-<<<<<<< HEAD
   describe("GET /store/variants", () => {
     beforeEach(async () => {
       try {
         await productSeeder(dbConnection)
+
+        await simpleProductFactory(
+          dbConnection,
+          {
+            title: "prod",
+            variants: [
+              {
+                title: "test1",
+                inventory_quantity: 10,
+              },
+              {
+                title: "test2",
+                inventory_quantity: 12,
+              },
+            ],
+          },
+          100
+        )
       } catch (err) {
         console.log(err)
         throw err
       }
     })
-=======
-  beforeEach(async () => {
-    try {
-      await productSeeder(dbConnection)
-
-      await simpleProductFactory(
-        dbConnection,
-        {
-          title: "prod",
-          variants: [
-            {
-              title: "test1",
-              inventory_quantity: 10,
-            },
-            {
-              title: "test2",
-              inventory_quantity: 12,
-            },
-          ],
-        },
-        100
-      )
-    } catch (err) {
-      console.log(err)
-      throw err
-    }
-  })
->>>>>>> 1b0eb6b0
 
     afterEach(async () => {
       const db = useDb()
@@ -232,11 +221,37 @@
     })
   })
 
-<<<<<<< HEAD
   describe("GET /store/variants advanced pricing", () => {
+    // beforeEach(async () => {
+    //   try {
+    //     await storeProductSeeder(dbConnection)
+    //   } catch (err) {
+    //     console.log(err)
+    //     throw err
+    //   }
+    // })
+
     beforeEach(async () => {
       try {
         await storeProductSeeder(dbConnection)
+
+        await simpleProductFactory(
+          dbConnection,
+          {
+            title: "prod",
+            variants: [
+              {
+                title: "test1",
+                inventory_quantity: 10,
+              },
+              {
+                title: "test2",
+                inventory_quantity: 12,
+              },
+            ],
+          },
+          100
+        )
       } catch (err) {
         console.log(err)
         throw err
@@ -277,36 +292,14 @@
           updated_at: expect.any(String),
           weight: null,
           width: null,
-=======
-  it("lists by title", async () => {
-    const api = useApi()
-
-    const response = await api.get(
-      "/store/variants?title[]=test1&title[]=test2&inventory_quantity[gt]=10"
-    )
-    expect(response.data).toMatchSnapshot({
-      variants: [
-        {
-          id: expect.any(String),
-          title: "test2",
-          created_at: expect.any(String),
-          updated_at: expect.any(String),
->>>>>>> 1b0eb6b0
           options: [
             {
               created_at: expect.any(String),
               updated_at: expect.any(String),
-<<<<<<< HEAD
-=======
-              id: expect.any(String),
-              option_id: expect.any(String),
-              variant_id: expect.any(String),
->>>>>>> 1b0eb6b0
             },
           ],
           prices: [
             {
-<<<<<<< HEAD
               created_at: expect.any(String),
               updated_at: expect.any(String),
               amount: 100,
@@ -414,73 +407,99 @@
           product: expect.any(Object),
         },
       })
-=======
-              id: expect.any(String),
-              variant_id: expect.any(String),
-              created_at: expect.any(String),
-              updated_at: expect.any(String),
-            },
-          ],
-          product: expect.any(Object),
-          product_id: expect.any(String),
-        },
-      ],
-    })
-  })
-
-  it("/test-variant", async () => {
-    const api = useApi()
-
-    const response = await api.get("/store/variants/test-variant")
-
-    expect(response.data).toMatchSnapshot({
-      variant: {
-        allow_backorder: false,
-        barcode: "test-barcode",
-        created_at: expect.any(String),
-        deleted_at: null,
-        ean: "test-ean",
-        height: null,
-        hs_code: null,
-        id: "test-variant",
-        inventory_quantity: 10,
-        length: null,
-        manage_inventory: true,
-        material: null,
-        metadata: null,
-        mid_code: null,
-        origin_country: null,
-        product_id: "test-product",
-        sku: "test-sku",
-        title: "Test variant",
-        upc: "test-upc",
-        updated_at: expect.any(String),
-        weight: null,
-        width: null,
-        options: [
+    })
+
+    it("lists by title", async () => {
+      const api = useApi()
+
+      const response = await api.get(
+        "/store/variants?title[]=test1&title[]=test2&inventory_quantity[gt]=10"
+      )
+
+      expect(response.data).toMatchSnapshot({
+        variants: [
           {
+            id: expect.any(String),
+            title: "test2",
             created_at: expect.any(String),
             updated_at: expect.any(String),
+            options: [
+              {
+                created_at: expect.any(String),
+                updated_at: expect.any(String),
+                id: expect.any(String),
+                option_id: expect.any(String),
+                variant_id: expect.any(String),
+              },
+            ],
+            prices: [
+              {
+                id: expect.any(String),
+                variant_id: expect.any(String),
+                created_at: expect.any(String),
+                updated_at: expect.any(String),
+              },
+            ],
+            product: expect.any(Object),
+            product_id: expect.any(String),
           },
         ],
-        prices: [
-          {
-            created_at: expect.any(String),
-            updated_at: expect.any(String),
-            amount: 100,
-            currency_code: "usd",
-            deleted_at: null,
-            id: "test-price",
-            region_id: null,
-            min_quantity: null,
-            max_quantity: null,
-            price_list_id: null,
-            variant_id: "test-variant",
-          },
-        ],
-        product: expect.any(Object),
-      },
->>>>>>> 1b0eb6b0
-    })
+      })
+    })
+
+    // it("/test-variant", async () => {
+    //   const api = useApi()
+
+    //   const response = await api.get("/store/variants/test-variant")
+
+    //   expect(response.data).toMatchSnapshot({
+    //     variant: {
+    //       allow_backorder: false,
+    //       barcode: "test-barcode",
+    //       created_at: expect.any(String),
+    //       deleted_at: null,
+    //       ean: "test-ean",
+    //       height: null,
+    //       hs_code: null,
+    //       id: "test-variant",
+    //       inventory_quantity: 10,
+    //       length: null,
+    //       manage_inventory: true,
+    //       material: null,
+    //       metadata: null,
+    //       mid_code: null,
+    //       origin_country: null,
+    //       product_id: "test-product",
+    //       sku: "test-sku",
+    //       title: "Test variant",
+    //       upc: "test-upc",
+    //       updated_at: expect.any(String),
+    //       weight: null,
+    //       width: null,
+    //       options: [
+    //         {
+    //           created_at: expect.any(String),
+    //           updated_at: expect.any(String),
+    //         },
+    //       ],
+    //       prices: [
+    //         {
+    //           created_at: expect.any(String),
+    //           updated_at: expect.any(String),
+    //           amount: 100,
+    //           currency_code: "usd",
+    //           deleted_at: null,
+    //           id: "test-price",
+    //           region_id: null,
+    //           min_quantity: null,
+    //           max_quantity: null,
+    //           price_list_id: null,
+    //           variant_id: "test-variant",
+    //         },
+    //       ],
+    //       product: expect.any(Object),
+    //     },
+    //   })
+    // })
   })
 })