const { Product } = require("@medusajs/medusa")
const path = require("path")
const setupServer = require("../../../helpers/setup-server")
const { useApi } = require("../../../helpers/use-api")
const { initDb, useDb } = require("../../../helpers/use-db")

const { simpleProductFactory } = require("../../factories")
const productSeeder = require("../../helpers/store-product-seeder")
const adminSeeder = require("../../helpers/admin-seeder")
jest.setTimeout(30000)

describe("/store/products", () => {
  let medusaProcess
  let dbConnection

  beforeAll(async () => {
    const cwd = path.resolve(path.join(__dirname, "..", ".."))
    dbConnection = await initDb({ cwd })
    medusaProcess = await setupServer({ cwd })
  })

  afterAll(async () => {
    const db = useDb()
    await db.shutdown()
    medusaProcess.kill()
  })

  describe("GET /store/products", () => {
    beforeEach(async () => {
      try {
        await productSeeder(dbConnection)
        await adminSeeder(dbConnection)
      } catch (err) {
        console.log(err)
        throw err
      }
    })

    afterEach(async () => {
      const db = useDb()
      await db.teardown()
    })

    it("returns a list of products in collection", async () => {
      const api = useApi()

      const notExpected = [
        expect.objectContaining({ collection_id: "test-collection" }),
        expect.objectContaining({ collection_id: "test-collection1" }),
      ]

      const response = await api
        .get("/store/products?collection_id[]=test-collection2")
        .catch((err) => {
          console.log(err)
        })

      expect(response.status).toEqual(200)
      expect(response.data.products).toEqual([
        expect.objectContaining({
          id: "test-product_filtering_2",
          collection_id: "test-collection2",
        }),
      ])

      for (const notExpect of notExpected) {
        expect(response.data.products).toEqual(
          expect.not.arrayContaining([notExpect])
        )
      }
    })

    it("returns a list of products in with a given tag", async () => {
      const api = useApi()

      const notExpected = [expect.objectContaining({ id: "tag4" })]

      const response = await api
        .get("/store/products?tags[]=tag3")
        .catch((err) => {
          console.log(err)
        })

      expect(response.status).toEqual(200)
      expect(response.data.products).toEqual([
        expect.objectContaining({
          id: "test-product_filtering_1",
          collection_id: "test-collection1",
        }),
      ])

      for (const notExpect of notExpected) {
        expect(response.data.products).toEqual(
          expect.not.arrayContaining([notExpect])
        )
      }
    })

    it("returns gift card product", async () => {
      const api = useApi()

      const response = await api
        .get("/store/products?is_giftcard=true")
        .catch((err) => {
          console.log(err)
        })

      expect(response.status).toEqual(200)
      expect(response.data.products.length).toEqual(1)
      expect(response.data.products).toEqual([
        expect.objectContaining({
          id: "giftcard",
          is_giftcard: true,
        }),
      ])
    })

    it("returns non gift card products", async () => {
      const api = useApi()

      const response = await api
        .get("/store/products?is_giftcard=false")
        .catch((err) => {
          console.log(err)
        })

      expect(response.status).toEqual(200)

      expect(response.data.products).toEqual(
        expect.not.arrayContaining([
          expect.objectContaining({ is_giftcard: true }),
        ])
      )
    })

    it("returns product with tag", async () => {
      const api = useApi()

      const notExpected = [expect.objectContaining({ id: "tag4" })]

      const response = await api
        .get("/store/products?tags[]=tag3")
        .catch((err) => {
          console.log(err)
        })

      expect(response.status).toEqual(200)
      expect(response.data.products).toEqual([
        expect.objectContaining({
          id: "test-product_filtering_1",
          collection_id: "test-collection1",
        }),
      ])

      for (const notExpect of notExpected) {
        expect(response.data.products).toEqual(
          expect.not.arrayContaining([notExpect])
        )
      }
    })

    it("returns a list of products in with a given handle", async () => {
      const api = useApi()

      const notExpected = [
        expect.objectContaining({ handle: "test-product_filtering_1" }),
      ]

      const response = await api
        .get("/store/products?handle=test-product_filtering_2")
        .catch((err) => {
          console.log(err)
        })

      expect(response.status).toEqual(200)
      expect(response.data.products).toEqual([
        expect.objectContaining({
          id: "test-product_filtering_2",
          handle: "test-product_filtering_2",
        }),
      ])

      for (const notExpect of notExpected) {
        expect(response.data.products).toEqual(
          expect.not.arrayContaining([notExpect])
        )
      }
    })

    it("returns only published products", async () => {
      const api = useApi()

      const notExpected = [
        expect.objectContaining({ status: "proposed" }),
        expect.objectContaining({ status: "draft" }),
        expect.objectContaining({ status: "rejected" }),
      ]

      const response = await api.get("/store/products").catch((err) => {
        console.log(err)
      })

      expect(response.status).toEqual(200)
      expect(response.data.products).toEqual([
        expect.objectContaining({
          id: "giftcard",
        }),
        expect.objectContaining({
          id: "test-product_filtering_1",
          collection_id: "test-collection1",
        }),
        expect.objectContaining({
          id: "test-product_filtering_2",
          collection_id: "test-collection2",
        }),
      ])

      for (const notExpect of notExpected) {
        expect(response.data.products).toEqual(
          expect.not.arrayContaining([notExpect])
        )
      }
    })
  })

  describe("list params", () => {
    beforeEach(async () => {
      try {
        await adminSeeder(dbConnection)

        const p1 = await simpleProductFactory(
          dbConnection,
          {
            title: "testprod",
            status: "published",
            variants: [{ title: "test-variant" }],
          },
          11
        )

        const p2 = await simpleProductFactory(
          dbConnection,
          {
            title: "testprod3",
            status: "published",
            variants: [{ title: "test-variant1" }],
          },
          12
        )
      } catch (err) {
        console.log(err)
        throw err
      }
    })

    afterEach(async () => {
      const db = useDb()
      await db.teardown()
    })

    it("works with expand and fields", async () => {
      const api = useApi()

      const response = await api.get(
        "/store/products?expand=variants,variants.prices&fields=id,title&limit=1"
      )

      expect(response.data).toMatchSnapshot({
        products: [
          {
            id: expect.any(String),
            variants: [
              {
                created_at: expect.any(String),
                updated_at: expect.any(String),
                id: expect.any(String),
                product_id: expect.any(String),
                prices: [
                  {
                    created_at: expect.any(String),
                    updated_at: expect.any(String),
                    id: expect.any(String),
                    variant_id: expect.any(String),
                  },
                ],
              },
            ],
          },
        ],
      })
    })
  })

  describe("/store/products/:id", () => {
    beforeEach(async () => {
      try {
        await productSeeder(dbConnection)
        await adminSeeder(dbConnection)
      } catch (err) {
        console.log(err)
        throw err
      }
    })

    afterEach(async () => {
      const db = useDb()
      await db.teardown()
    })

    it("includes default relations", async () => {
      const api = useApi()

      const response = await api.get("/store/products/test-product")

      expect(response.data).toMatchSnapshot({
        product: {
          id: "test-product",
          variants: [
            {
              id: "test-variant",
              inventory_quantity: 10,
              allow_backorder: false,
              title: "Test variant",
              sku: "test-sku",
              ean: "test-ean",
              upc: "test-upc",
              length: null,
              manage_inventory: true,
              material: null,
              metadata: null,
              mid_code: null,
              height: null,
              hs_code: null,
              origin_country: null,
              barcode: "test-barcode",
              product_id: "test-product",
              created_at: expect.any(String),
              updated_at: expect.any(String),
              options: [
                {
                  created_at: expect.any(String),
                  updated_at: expect.any(String),
                },
              ],
              prices: [
                {
                  created_at: expect.any(String),
                  updated_at: expect.any(String),
                  amount: 100,
                  currency_code: "usd",
                  deleted_at: null,
                  id: "test-price",
                  region_id: null,
                  min_quantity: null,
                  max_quantity: null,
                  price_list_id: null,
<<<<<<< HEAD
=======
                  updated_at: expect.any(String),
>>>>>>> 5300926d
                  variant_id: "test-variant",
                },
              ],
            },
            {
              id: "test-variant_2",
              inventory_quantity: 10,
              allow_backorder: false,
              title: "Test variant rank (2)",
              sku: "test-sku2",
              ean: "test-ean2",
              upc: "test-upc2",
              length: null,
              manage_inventory: true,
              material: null,
              metadata: null,
              mid_code: null,
              height: null,
              hs_code: null,
              origin_country: null,
              barcode: null,
              product_id: "test-product",
              created_at: expect.any(String),
              updated_at: expect.any(String),
              options: [
                {
                  created_at: expect.any(String),
                  updated_at: expect.any(String),
                },
              ],
              prices: [
                {
                  created_at: expect.any(String),
                  updated_at: expect.any(String),
                  amount: 100,
                  currency_code: "usd",
                  deleted_at: null,
                  id: "test-price2",
                  region_id: null,
                  min_quantity: null,
                  max_quantity: null,
                  price_list_id: null,
                  variant_id: "test-variant_2",
                },
              ],
            },
            {
              id: "test-variant_1",
              inventory_quantity: 10,
              allow_backorder: false,
              title: "Test variant rank (1)",
              sku: "test-sku1",
              ean: "test-ean1",
              upc: "test-upc1",
              length: null,
              manage_inventory: true,
              material: null,
              metadata: null,
              mid_code: null,
              height: null,
              hs_code: null,
              origin_country: null,
              barcode: "test-barcode 1",
              product_id: "test-product",
              created_at: expect.any(String),
              updated_at: expect.any(String),
              options: [
                {
                  created_at: expect.any(String),
                  updated_at: expect.any(String),
                },
              ],
              prices: [
                {
                  created_at: expect.any(String),
                  updated_at: expect.any(String),
                  amount: 100,
                  currency_code: "usd",
                  deleted_at: null,
                  id: "test-price1",
                  region_id: null,
                  min_quantity: null,
                  max_quantity: null,
                  price_list_id: null,
<<<<<<< HEAD
=======
                  updated_at: expect.any(String),
>>>>>>> 5300926d
                  variant_id: "test-variant_1",
                },
              ],
            },
          ],
          images: [
            {
              id: "test-image",
              created_at: expect.any(String),
              updated_at: expect.any(String),
            },
          ],
          handle: "test-product",
          title: "Test product",
          profile_id: expect.stringMatching(/^sp_*/),
          description: "test-product-description",
          collection_id: "test-collection",
          collection: {
            id: "test-collection",
            created_at: expect.any(String),
            updated_at: expect.any(String),
          },
          type: {
            id: "test-type",
            created_at: expect.any(String),
            updated_at: expect.any(String),
          },
          tags: [
            {
              id: "tag1",
              created_at: expect.any(String),
              updated_at: expect.any(String),
            },
          ],
          options: [
            {
              id: "test-option",
              values: [
                {
                  id: "test-variant-option",
                  value: "Default variant",
                  option_id: "test-option",
                  variant_id: "test-variant",
                  metadata: null,
                  deleted_at: null,
                  created_at: expect.any(String),
                  updated_at: expect.any(String),
                },
                {
                  id: "test-variant-option-1",
                  value: "Default variant 1",
                  option_id: "test-option",
                  variant_id: "test-variant_1",
                  metadata: null,
                  deleted_at: null,
                  created_at: expect.any(String),
                  updated_at: expect.any(String),
                },
                {
                  id: "test-variant-option-2",
                  value: "Default variant 2",
                  option_id: "test-option",
                  variant_id: "test-variant_2",
                  metadata: null,
                  deleted_at: null,
                  created_at: expect.any(String),
                  updated_at: expect.any(String),
                },
                {
                  id: "test-variant-option-3",
                  value: "Default variant 3",
                  option_id: "test-option",
                  variant_id: "test-variant_3",
                  metadata: null,
                  deleted_at: null,
                  created_at: expect.any(String),
                  updated_at: expect.any(String),
                },
                {
                  id: "test-variant-option-4",
                  value: "Default variant 4",
                  option_id: "test-option",
                  variant_id: "test-variant_4",
                  metadata: null,
                  deleted_at: null,
                  created_at: expect.any(String),
                  updated_at: expect.any(String),
                },
              ],
              created_at: expect.any(String),
              updated_at: expect.any(String),
            },
          ],
          created_at: expect.any(String),
          updated_at: expect.any(String),
        },
      })
    })

    it("lists all published products", async () => {
      const api = useApi()

      // update test-product status to published
      await api
        .post(
          "/admin/products/test-product",
          {
            status: "published",
          },
          {
            headers: {
              Authorization: "Bearer test_token",
            },
          }
        )
        .catch((err) => {
          console.log(err)
        })

      const response = await api.get("/store/products")

      expect(response.status).toEqual(200)
      expect(response.data.products).toEqual(
        expect.arrayContaining([
          expect.objectContaining({
            id: "test-product",
            status: "published",
          }),
        ])
      )
    })
  })
})<|MERGE_RESOLUTION|>--- conflicted
+++ resolved
@@ -354,10 +354,6 @@
                   min_quantity: null,
                   max_quantity: null,
                   price_list_id: null,
-<<<<<<< HEAD
-=======
-                  updated_at: expect.any(String),
->>>>>>> 5300926d
                   variant_id: "test-variant",
                 },
               ],
@@ -442,10 +438,6 @@
                   min_quantity: null,
                   max_quantity: null,
                   price_list_id: null,
-<<<<<<< HEAD
-=======
-                  updated_at: expect.any(String),
->>>>>>> 5300926d
                   variant_id: "test-variant_1",
                 },
               ],
