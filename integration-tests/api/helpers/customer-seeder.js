--- conflicted
+++ resolved
@@ -36,19 +36,6 @@
     has_account: true,
   })
 
-<<<<<<< HEAD
-  await manager.insert(CustomerGroup, {
-    id: "customer-group-1",
-    name: "vip-customers",
-  })
-
-  await manager.insert(CustomerGroup, {
-    id: "test-group-4",
-    name: "test-group-4",
-  })
-
-=======
->>>>>>> 8e7de6dd
   const customer5 = manager.create(Customer, {
     id: "test-customer-5",
     email: "test5@email.com",
@@ -57,14 +44,11 @@
   const customer6 = manager.create(Customer, {
     id: "test-customer-6",
     email: "test6@email.com",
-<<<<<<< HEAD
-=======
   })
 
   const customer7 = manager.create(Customer, {
     id: "test-customer-7",
     email: "test7@email.com",
->>>>>>> 8e7de6dd
   })
 
   const deletionCustomer = await manager.create(Customer, {
@@ -73,11 +57,6 @@
   })
   await manager.save(deletionCustomer)
 
-<<<<<<< HEAD
-  const customer7 = manager.create(Customer, {
-    id: "test-customer-7",
-    email: "test7@email.com",
-=======
   await manager.insert(CustomerGroup, {
     id: "customer-group-1",
     name: "vip-customers",
@@ -97,7 +76,6 @@
   await manager.insert(CustomerGroup, {
     id: "test-group-4",
     name: "test-group-4",
->>>>>>> 8e7de6dd
   })
 
   const c_group_5 = manager.create(CustomerGroup, {
@@ -121,11 +99,6 @@
   customer7.groups = [c_group_5, c_group_6]
   await manager.save(customer7)
 
-  const c_group_6 = manager.create(CustomerGroup, {
-    id: "test-group-6",
-    name: "test-group-6",
-  })
-
   customer5.groups = [c_group_5]
   await manager.save(customer5)
 
